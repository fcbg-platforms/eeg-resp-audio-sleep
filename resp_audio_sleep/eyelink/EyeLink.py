--- conflicted
+++ resolved
@@ -8,10 +8,7 @@
 from psychopy.event import waitKeys
 from psychopy.visual import TextStim, Window
 
-<<<<<<< HEAD
 from ._config import FOREGROUND_COLOR, HOST_IP, SCREEN_KWARGS, SCREEN
-=======
->>>>>>> bcb6b8c9
 from ..utils._checks import check_type, ensure_int, ensure_path
 from ..utils.logs import logger
 from ._config import FOREGROUND_COLOR, HOST_IP, SCREEN_KWARGS
