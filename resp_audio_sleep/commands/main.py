from __future__ import annotations

from itertools import cycle

import click
import numpy as np
from psychopy import logging
from psychopy.hardware.keyboard import Keyboard
from stimuli.time import Clock, sleep

from .. import set_log_level
from ..detector import _BUFSIZE
from ..eyelink import Eyelink
from ..tasks import asynchronous as asynchronous_task
from ..tasks import baseline as baseline_task
from ..tasks import isochronous as isochronous_task
from ..tasks import synchronous_cardiac as synchronous_cardiac_task
from ..tasks import synchronous_respiration as synchronous_respiration_task
from ..tasks._config import BASELINE_DURATION, INTER_BLOCK_DELAY, ConfigRepr
from ..utils.blocks import _BLOCKS, generate_blocks_sequence
from ..utils.logs import logger, warn
from ._utils import (
    ch_name_ecg,
    ch_name_resp,
    fq_deviant,
    fq_target,
    stream,
    use_eyelink,
    verbose,
)
from .tasks import (
    asynchronous,
    baseline,
    isochronous,
    synchronous_cardiac,
    synchronous_respiration,
)
from .testing import (
    test_detector_cardiac,
    test_detector_respiration,
    test_sequence,
    test_triggers,
)


@click.group()
def run():
    """Entry point to start the tasks."""
    config = ConfigRepr()
    click.echo(config)


@click.command()
@click.option(
    "--n-blocks", prompt="Number of blocks", help="Number of blocks.", type=int
)
@stream
@ch_name_resp
@ch_name_ecg
@fq_target
@fq_deviant
@use_eyelink
@verbose
def paradigm(
    n_blocks: int,
    stream: str,
    ch_name_resp: str,
    ch_name_ecg: str,
    target: float,
    deviant: float,
    use_eyelink: bool,
    verbose: str,
) -> None:
    """Run the paradigm, alternating between blocks."""
    set_log_level(verbose)
    if n_blocks <= 0:
        raise ValueError(f"Number of blocks must be positive. '{n_blocks}' is invalid.")

    # eyelink
    if use_eyelink:
        eyelink = Eyelink()
        eyelink.calibrate()
        eyelink.win.close()
        eyelink.start()
<<<<<<< HEAD
    else:
        eyelink = None
        
=======

>>>>>>> bcb6b8c9
    # prepare mapping between function and block name
    mapping_func = {
        "baseline": baseline_task,
        "isochronous": isochronous_task,
        "asynchronous": asynchronous_task,
        "synchronous-respiration": synchronous_respiration_task,
        "synchronous-cardiac": synchronous_cardiac_task,
    }
    assert len(set(mapping_func) - set(_BLOCKS)) == 0  # sanity-check
    # prepare mapping between argument and block name
    mapping_args = {
        "baseline": [BASELINE_DURATION],
        "isochronous": [None],
        "asynchronous": [None],
        "synchronous-respiration": [stream, ch_name_resp],
        "synchronous-cardiac": [stream, ch_name_ecg, None],
    }
    assert len(set(mapping_args) - set(_BLOCKS)) == 0
    # prepare mapping between keyword argument and block name, including target and
    # deviant cycling frequencis
    targets = cycle([target, deviant])
    deviants = cycle([deviant, target])
    # overwrite the same variables
    target = next(targets)
    deviant = next(deviants)
    mapping_kwargs = {
        "baseline": {"eyelink": eyelink},
        "isochronous": {"target": target, "deviant": deviant, "eyelink": eyelink},
        "asynchronous": {"target": target, "deviant": deviant, "eyelink": eyelink},
        "synchronous-respiration": {
            "target": target,
            "deviant": deviant,
            "eyelink": eyelink,
        },
        "synchronous-cardiac": {
            "target": target,
            "deviant": deviant,
            "eyelink": eyelink,
        },
    }
    assert len(set(mapping_kwargs) - set(_BLOCKS)) == 0  # sanity-check
    # create a keyboard object to monitor for breaks
    keyboard = Keyboard()
    with _disable_psychopy_logs():
        keyboard.stop()
    # execute paradigm loop
    blocks = list()
    while len(blocks) < n_blocks:
        blocks.append(generate_blocks_sequence(blocks))
        logger.info("Running block %i / %i: %s.", len(blocks), n_blocks, blocks[-1])
        clock = Clock()
        result = mapping_func[blocks[-1]](
            *mapping_args[blocks[-1]], **mapping_kwargs[blocks[-1]]
        )
        duration = clock.get_time()
        logger.info("Block '%s' took %.3f seconds.", blocks[-1], duration - _BUFSIZE)
        # prepare arguments for future blocks if we just ran a respiration synchronous
        # block
        if result is not None:
            # sanity-check
            assert blocks[-1] == "synchronous-respiration"
            assert isinstance(result, np.ndarray)
            assert result.ndim == 1
            assert result.size != 0
            mapping_args["baseline"][0] = duration - _BUFSIZE
            mapping_args["asynchronous"][0] = result
            mapping_args["synchronous-cardiac"][2] = result
            delay = np.median(np.diff(result))
            mapping_args["isochronous"][0] = delay
            logger.info(
                "Median delay between respiration peaks set to %.3f seconds.", delay
            )
        # prepare keyword argument for future blocks if we just ran 5 blocks
        if len(blocks) % 5 == 0:
            logger.info("Cycling target and deviant frequencies.")
            target = next(targets)
            deviant = next(deviants)
            for key, elt in mapping_kwargs.items():
                if key == "baseline":
                    continue
                elt["target"] = target
                elt["deviant"] = deviant
        # wait in the inter block delay or a space key press
        _wait_inter_block(INTER_BLOCK_DELAY, keyboard)

    if use_eyelink:
        eyelink.stop()

    logger.info("Paradigm complete. Exiting.")


def _wait_inter_block(delay: float, keyboard: Keyboard) -> None:
    """Wait the inter-block delay.

    Parameters
    ----------
    delay : float
        The delay to wait in seconds.
    keyboard : Keyboard
        The PsychoPy keyboard object used to monitor the space key press.
    """
    assert 0 < delay  # sanity-check
    clock = Clock()
    keyboard.start()
    logger.info("Inter-block for %.1f seconds (press space to pause).", delay)
    while True:
        keys = keyboard.getKeys(keyList=["space"], waitRelease=True)
        if len(keys) > 1:
            warn("Multiple space key pressed simultaneously. Skipping.")
            continue
        elif len(keys) == 1:
            logger.info("Space key pressed, pausing execution.")
            start_hold = clock.get_time_ns()
            while True:
                keys = keyboard.getKeys(keyList=["space"], waitRelease=True)
                if len(keys) > 1:
                    warn("Multiple space key pressed simultaneously. Skipping.")
                    continue
                elif len(keys) == 1:
                    break
                sleep(0.05)
            stop_hold = clock.get_time_ns()
            delay += (stop_hold - start_hold) / 1e9
            logger.info(
                "Space key pressed, resuming execution. Inter-block delay "
                "remaining duration: %.1f seconds.",
                delay - clock.get_time(),
            )
        if clock.get_time() > delay:
            break
        sleep(0.05)
    with _disable_psychopy_logs():
        keyboard.stop()
    logger.info("Inter-block complete.")


class _disable_psychopy_logs:
    def __enter__(self) -> None:
        logging.console.setLevel(logging.CRITICAL)

    def __exit__(self, exc_type, exc_val, exc_tb) -> None:
        logging.console.setLevel(logging.WARNING)


run.add_command(baseline)
run.add_command(isochronous)
run.add_command(asynchronous)
run.add_command(synchronous_respiration)
run.add_command(synchronous_cardiac)
run.add_command(paradigm)
run.add_command(test_detector_respiration)
run.add_command(test_detector_cardiac)
run.add_command(test_sequence)
run.add_command(test_triggers)<|MERGE_RESOLUTION|>--- conflicted
+++ resolved
@@ -82,13 +82,9 @@
         eyelink.calibrate()
         eyelink.win.close()
         eyelink.start()
-<<<<<<< HEAD
     else:
         eyelink = None
         
-=======
-
->>>>>>> bcb6b8c9
     # prepare mapping between function and block name
     mapping_func = {
         "baseline": baseline_task,
